import os
import boto3
from loguru import logger
import pandas as pd
from pydub import AudioSegment
import openpyxl
from tqdm import tqdm
from datasets import concatenate_datasets, Audio, Features, Value, load_dataset, DownloadConfig, Dataset

from shelpers.collectors import get_audio_paths
from shelpers.parser import time_to_milliseconds, extract_audio_identifier, remove_digits_and_numbers
from shelpers.matcher import get_matches
from shelpers.s3 import download_file_from_s3

def segment_audio_from_excel(df_sheet, audio, sheet_name, output_folder="segments"):
    """ Segmente un fichier audio en fonction des timestamps d'une feuille Excel. """
    sheet_output_folder = os.path.join(output_folder, sheet_name)
    os.makedirs(sheet_output_folder, exist_ok=True)

    for index, row in df_sheet.iterrows():
        start_time = row["debut partie"]
        end_time = row["fin partie"]

        start_ms = time_to_milliseconds(str(start_time))
        end_ms = time_to_milliseconds(str(end_time))

        if start_ms < end_ms:  # Vérification pour éviter les erreurs
            segment = audio[start_ms:end_ms]
            filename = f"{sheet_output_folder}/segment_{index + 1}.wav"
            segment.export(filename, format="wav")
            print(f"✅ Segment sauvegardé: {filename}")
        else:
            print(f"⚠️ Erreur: start_time ({start_time}) >= end_time ({end_time})")

def infer_matching(dataset, chapter, excel_file, audio_files, output_folder="segments"):
    """
    Traite chaque feuille d'un fichier Excel en utilisant son fichier audio correspondant.
    :param excel_file: Fichier Excel contenant les timestamps (une feuille = un fichier audio).
    :param audio_files: Dictionnaire associant chaque feuille à son fichier audio.
    :param output_folder: Dossier où sauvegarder les segments audios.
    """
    wb = openpyxl.load_workbook(excel_file)
    sheet_names = wb.sheetnames
    
    results = []
    for sheet_name in tqdm(sheet_names[PAGE_START-1:], desc="📄 Traitement des feuilles"):
        logger.info(f"Sheet :{sheet_name}")

        if sheet_name in audio_files:
            audio_file = audio_files[sheet_name]
            if os.path.exists(audio_file):
                print(f"🔹 Traitement de la feuille '{sheet_name}' avec l'audio '{audio_file}'")
                df_sheet = pd.read_excel(excel_file, sheet_name=sheet_name)
                audio = AudioSegment.from_file(audio_file)
                segment_audio_from_excel(df_sheet, audio, sheet_name, output_folder)
            else:
                print(f"❌ Fichier audio '{audio_file}' introuvable pour la feuille '{sheet_name}'")
        else:
            print(f"⚠️ Aucun fichier audio spécifié pour la feuille '{sheet_name}'")
        
        # Extraction de l'ID de la page
        logger.info(f"end of sheets processing")
        try:
            page_id = int(sheet_name.replace("page_", ""))
        except ValueError as e:
            logger.error(f"⚠️ Impossible d'extraire un ID de page depuis '{sheet_name}'")
            raise e

        segments = get_audio_paths(f"{output_folder}/{sheet_name}", "wav")
        logger.info(f"count of audio files:  {len(segments)}")

        # Filtrage des transcriptions correspondant à cette page et ce chapitre
        sub_transcription_df = dataset[(dataset["page"] == page_id) & (dataset["chapter"] == chapter)]
        transcriptions = get_matches(df_sheet, sub_transcription_df)
        logger.info(f"count of transcription:  {len(transcriptions)}")
        audio_sequence = list(range(1, len(transcriptions) + 1))

        # Sauvegarde des résultats
        results.append({
            "audio": segments,
            "transcript": transcriptions,
            "page": [page_id] * len(segments),
            "audio_sequence": audio_sequence
        })

    return results

def generate_audio_dict(page_start, page_end, base_path, subfolder, file_pattern):
    audio_files = {
        f"page_{page}": os.path.join(base_path, subfolder) + "\\" + file_pattern.format(page=page)
        for page in range(page_start, page_end + 1)
    }
    return audio_files

if __name__ == "__main__":
    
    BUCKET_NAME = "moore-collection"
    DATA_FILE = "sawadogosalif/MooreFRCollections_BibleOnlyText"
    
    ################################### CHANGE ME ########################
    CHAPTER= "Dãniyɛll"
    EXCEL_FILE= "contributor_files/Dãniyɛll.xlsx"
<<<<<<< HEAD
    PAGE_START = 7
    PAGE_END = 7

=======
    PAGE_START = 1
    PAGE_END = 13
>>>>>>> 9b3e654d

    #######################################################################
    file_pattern = "page_{page}.mp3"

    audio_files  = generate_audio_dict(PAGE_START, PAGE_END, "raw_data", CHAPTER, file_pattern)

    access_key = os.getenv("AWS_ACCESS_KEY_ID")
    secret_key = os.getenv("AWS_SECRET_ACCESS_KEY")
    endpoint_url = os.getenv("AWS_ENDPOINT_URL_S3")

    if not all([access_key, secret_key, endpoint_url]):
        raise ValueError("AWS credentials or endpoint URL not set as environment variables")

    s3_client = boto3.client(
        "s3",
        aws_access_key_id=access_key,
        aws_secret_access_key=secret_key,
        endpoint_url=endpoint_url,
    )
    
    logger.info("Reading dataset")
    dataset = load_dataset(DATA_FILE, split="train", download_config=DownloadConfig(token=os.environ["HF_TOKEN"])).to_pandas()
    dataset[["chapter", "page"]] = dataset["moore_source_url"].apply(
        lambda x: pd.Series(extract_audio_identifier(x))
    )
    dataset["moore_verse_text"] = dataset["moore_verse_text"].apply(remove_digits_and_numbers)

    logger.info("Download files")
    download_file_from_s3(s3_client, BUCKET_NAME, EXCEL_FILE, EXCEL_FILE)
    for audio_file in audio_files.values():
        print(audio_file)
        download_file_from_s3(s3_client, BUCKET_NAME, audio_file, audio_file)


    results  = infer_matching(dataset, CHAPTER, EXCEL_FILE, audio_files, "output1")

    logger.info("Creating hugginface")
    dataset_list = []
    for result in tqdm(results):
        logger.info(f"creating hf dataset for page {result['page']}")
        dataset = Dataset.from_dict(result)
        features = Features({
                "audio": Audio(sampling_rate=48000),
                "transcript": Value("string"),
                "page": Value("string"),
                "audio_sequence": Value("string")
            })
        dataset = dataset.cast(features)

        durations  = []
        for example in dataset:
            audio_path = example["audio"]['path']
            audio = AudioSegment.from_file(audio_path)
            duration = len(audio) / 1000.0  # Convertir
            durations.append(duration)
        dataset = dataset.add_column("duration", durations)
        dataset_list.append(dataset)
        

    logger.info("SAVING hugginface")
    datasets = concatenate_datasets(dataset_list)
    datasets.save_to_disk(f"s3://{BUCKET_NAME}/hf_datasets/contribution_dataset_{CHAPTER}",
    storage_options={
        "key": access_key,
        "secret": secret_key,
        "client_kwargs": {"endpoint_url": endpoint_url}
    }
)<|MERGE_RESOLUTION|>--- conflicted
+++ resolved
@@ -100,14 +100,8 @@
     ################################### CHANGE ME ########################
     CHAPTER= "Dãniyɛll"
     EXCEL_FILE= "contributor_files/Dãniyɛll.xlsx"
-<<<<<<< HEAD
-    PAGE_START = 7
-    PAGE_END = 7
-
-=======
     PAGE_START = 1
     PAGE_END = 13
->>>>>>> 9b3e654d
 
     #######################################################################
     file_pattern = "page_{page}.mp3"
