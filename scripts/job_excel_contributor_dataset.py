--- conflicted
+++ resolved
@@ -103,11 +103,8 @@
     CHAPTER= "Mise"
     EXCEL_FILE= "contributor_files/Mise_sebre.xlsx"
     PAGE_START = 1
-<<<<<<< HEAD
-    PAGE_END = 5
-=======
-    PAGE_END = 1
->>>>>>> 42f9a029
+    PAGE_END = 7
+
     #######################################################################
     file_pattern = "page_{page}.mp3"
 
